[package]
name = 'cumulus-test-parachain-runtime'
version = '0.1.0'
authors = ["Parity Technologies <admin@parity.io>"]
edition = '2018'

[dependencies]
<<<<<<< HEAD
serde = { version = "1.0.119", optional = true, features = ["derive"] }
codec = { package = "parity-scale-codec", version = "1.3.0", default-features = false, features = ["derive"] }
=======
serde = { version = "1.0.101", optional = true, features = ["derive"] }
codec = { package = "parity-scale-codec", version = "2.0.0", default-features = false, features = ["derive"] }
>>>>>>> ec08d11d

parachain-info = { path = "../pallets/parachain-info", default-features = false }
rococo-parachain-primitives = { path = "../primitives", default-features = false }

# Substrate dependencies
sp-std = { git = "https://github.com/paritytech/substrate", default-features = false, branch = "rococo-v1" }
sp-api = { git = "https://github.com/paritytech/substrate", default-features = false, branch = "rococo-v1" }
sp-io = { git = "https://github.com/paritytech/substrate", default-features = false, branch = "rococo-v1" }
sp-version = { git = "https://github.com/paritytech/substrate", default-features = false, branch = "rococo-v1" }
sp-runtime = { git = "https://github.com/paritytech/substrate", default-features = false, branch = "rococo-v1" }
sp-core = { git = "https://github.com/paritytech/substrate", default-features = false, branch = "rococo-v1" }
sp-session = { git = "https://github.com/paritytech/substrate", default-features = false, branch = "rococo-v1" }
sp-offchain = { git = "https://github.com/paritytech/substrate", default-features = false, branch = "rococo-v1" }
sp-block-builder = { git = "https://github.com/paritytech/substrate", default-features = false, branch = "rococo-v1" }
sp-transaction-pool = { git = "https://github.com/paritytech/substrate", default-features = false, branch = "rococo-v1" }
sp-inherents = { git = "https://github.com/paritytech/substrate", default-features = false, branch = "rococo-v1" }

frame-support = { git = "https://github.com/paritytech/substrate", default-features = false, branch = "rococo-v1" }
frame-executive = { git = "https://github.com/paritytech/substrate", default-features = false, branch = "rococo-v1" }
frame-system = { git = "https://github.com/paritytech/substrate", default-features = false, branch = "rococo-v1" }
pallet-balances = { git = "https://github.com/paritytech/substrate", default-features = false, branch = "rococo-v1" }
pallet-randomness-collective-flip = { git = "https://github.com/paritytech/substrate", default-features = false, branch = "rococo-v1" }
pallet-timestamp = { git = "https://github.com/paritytech/substrate", default-features = false, branch = "rococo-v1" }
pallet-sudo = { git = "https://github.com/paritytech/substrate", default-features = false, branch = "rococo-v1" }
pallet-transaction-payment = { git = "https://github.com/paritytech/substrate", default-features = false, branch = "rococo-v1" }

# Cumulus dependencies
cumulus-pallet-parachain-system = { path = "../../pallets/parachain-system", default-features = false }
cumulus-primitives-core = { path = "../../primitives/core", default-features = false }
cumulus-pallet-xcm-handler = { path = "../../pallets/xcm-handler", default-features = false }

# Polkadot dependencies
polkadot-parachain = { git = "https://github.com/paritytech/polkadot", default-features = false, branch = "rococo-v1" }
xcm = { git = "https://github.com/paritytech/polkadot", default-features = false, branch = "rococo-v1" }
xcm-builder = { git = "https://github.com/paritytech/polkadot", default-features = false, branch = "rococo-v1" }
xcm-executor = { git = "https://github.com/paritytech/polkadot", default-features = false, branch = "rococo-v1" }

[build-dependencies]
substrate-wasm-builder = "3.0.0"

[features]
default = [ "std" ]
std = [
	"codec/std",
	"serde",
	"sp-api/std",
	"sp-std/std",
	"sp-io/std",
	"sp-core/std",
	"sp-runtime/std",
	"sp-version/std",
	"sp-offchain/std",
	"sp-session/std",
	"sp-block-builder/std",
	"sp-transaction-pool/std",
	"sp-inherents/std",
	"frame-support/std",
	"frame-executive/std",
	"frame-system/std",
	"pallet-balances/std",
	"pallet-randomness-collective-flip/std",
	"pallet-timestamp/std",
	"pallet-sudo/std",
	"pallet-transaction-payment/std",
	"parachain-info/std",
	"rococo-parachain-primitives/std",
	"cumulus-pallet-parachain-system/std",
	"cumulus-pallet-xcm-handler/std",
	"cumulus-primitives-core/std",
	"xcm/std",
	"xcm-builder/std",
	"xcm-executor/std",
]<|MERGE_RESOLUTION|>--- conflicted
+++ resolved
@@ -5,13 +5,8 @@
 edition = '2018'
 
 [dependencies]
-<<<<<<< HEAD
-serde = { version = "1.0.119", optional = true, features = ["derive"] }
-codec = { package = "parity-scale-codec", version = "1.3.0", default-features = false, features = ["derive"] }
-=======
 serde = { version = "1.0.101", optional = true, features = ["derive"] }
 codec = { package = "parity-scale-codec", version = "2.0.0", default-features = false, features = ["derive"] }
->>>>>>> ec08d11d
 
 parachain-info = { path = "../pallets/parachain-info", default-features = false }
 rococo-parachain-primitives = { path = "../primitives", default-features = false }
